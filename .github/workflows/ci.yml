name: CI

on:
  push:
    branches: ["master"]
    tags: ["deadpool-*"]
  pull_request:
    branches: ["master"]

env:
  RUST_BACKTRACE: 1

jobs:

  ##########################
  # Linting and formatting #
  ##########################

  clippy:
    strategy:
      fail-fast: false
      matrix:
        crate:
          - deadpool-runtime
          - deadpool-sync
          - deadpool
          - deadpool-diesel
          - deadpool-lapin
          - deadpool-memcached
          - deadpool-postgres
          - deadpool-r2d2
          - deadpool-redis
          - deadpool-redis-cluster
          - deadpool-sqlite
          # Examples
          - example-postgres-actix-web
          - example-postgres-benchmark
          - example-postgres-hyper
          - example-redis-actix-web
    runs-on: ubuntu-latest
    steps:
      - uses: actions/checkout@v3
      - uses: actions-rs/toolchain@v1
        with:
          profile: minimal
          toolchain: stable
          components: clippy

      - run: cargo clippy -p ${{ matrix.crate }} --no-deps --all-features -- -D warnings

  rustfmt:
    runs-on: ubuntu-latest
    steps:
      - uses: actions/checkout@v3
      - uses: actions-rs/toolchain@v1
        with:
          profile: minimal
          toolchain: stable
          components: rustfmt

      - run: cargo fmt --all --check




  ###########
  # Testing #
  ###########

  check-deadpool:
    name: Check deadpool
    strategy:
      fail-fast: false
      matrix:
        feature1:
          - managed
          - unmanaged
        feature2:
          - rt_tokio_1
          - rt_async-std_1
          - serde
    runs-on: ubuntu-latest
    steps:
      - uses: actions/checkout@v3
      - uses: actions-rs/toolchain@v1
        with:
          profile: minimal
          toolchain: stable

      - run: cargo check -p deadpool
                   --no-default-features
                   --features ${{ matrix.feature1 }},${{ matrix.feature2 }}

  check-integration:
    name: Check integration
    strategy:
      fail-fast: false
      matrix:
        crate:
          - arangodb
          - diesel
          - lapin
          - postgres
          - redis
          - redis-cluster
          - sqlite
        feature:
          - rt_tokio_1
          - rt_async-std_1
          - serde
        include:  # additional inclusions for matrix
          - crate: diesel
            feature: mysql
          - crate: diesel
            feature: postgres
          - crate: diesel
            feature: sqlite
        exclude:
          - crate: arangodb
            feature: serde
    runs-on: ubuntu-latest
    steps:
      - uses: actions/checkout@v3
      - uses: actions-rs/toolchain@v1
        with:
          profile: minimal
          toolchain: stable

      # We don't use `--no-default-features` here as integration crates don't
      # work with it at all.
      - run: cargo check -p deadpool-${{ matrix.crate }}
                   --features ${{ matrix.feature }}

  msrv:
    name: MSRV
    strategy:
      fail-fast: false
      matrix:
        include:
<<<<<<< HEAD
          - { crate: deadpool, msrv: '1.54.0' }
          # TODO: Doesn't work with `pq-sys = 0.3.0` because of
          #       `rustc-serialize = 0.3.19`. Try re-enable it on next `diesel`
          #       major version upgrade.
          #- { crate: deadpool-diesel, msrv: '1.54.0' }
          # TODO: Doesn't work with `lexical-core = 0.7.0` because of
          #       `nom = 6.0.0`. Try re-enable it on next `lapin` major version
          #        upgrade.
          #- { crate: deadpool-lapin, msrv: '1.54.0' }
          - { crate: deadpool-arangodb, msrv: '1.54.0' }
          - { crate: deadpool-postgres, msrv: '1.54.0' }
          - { crate: deadpool-redis, msrv: '1.54.0' }
          - { crate: deadpool-sqlite, msrv: '1.54.0' }
=======
          - { crate: deadpool-runtime, msrv: '1.63.0' }
          - { crate: deadpool-sync, msrv: '1.63.0' }
          - { crate: deadpool, msrv: '1.63.0' }
          - { crate: deadpool-diesel, msrv: '1.63.0' }
          - { crate: deadpool-lapin, msrv: '1.63.0' }
          - { crate: deadpool-postgres, msrv: '1.63.0' }
          - { crate: deadpool-redis, msrv: '1.63.0' }
          - { crate: deadpool-redis-cluster, msrv: '1.63.0' }
          - { crate: deadpool-sqlite, msrv: '1.63.0' }
>>>>>>> 884629fc
    runs-on: ubuntu-latest
    steps:
      - uses: actions/checkout@v3
      - uses: actions-rs/toolchain@v1
        with:
          profile: minimal
          toolchain: nightly
      - uses: actions-rs/toolchain@v1
        with:
          profile: minimal
          toolchain: ${{ matrix.msrv }}
          override: true

      - run: cargo +nightly update -Z minimal-versions

      - run: cargo check -p ${{ matrix.crate }} --all-features

  test:
    strategy:
      fail-fast: false
      matrix:
        crate:
          - deadpool-runtime
          - deadpool-sync
          - deadpool
          - deadpool-arangodb
          - deadpool-diesel
          - deadpool-lapin
          - deadpool-postgres
          - deadpool-redis
          - deadpool-redis-cluster
          - deadpool-sqlite
    runs-on: ubuntu-latest
    services:
      arangodb:
        image: arangodb
        ports:
          - 8529:8529
        env:
          ARANGO_ROOT_PASSWORD: deadpool
          ARANGODB_OVERRIDE_DETECTED_TOTAL_MEMORY: 500M
      postgres:
        image: postgres:15.3-alpine
        ports:
          - 5432:5432
        env:
          POSTGRES_USER: deadpool
          POSTGRES_PASSWORD: deadpool
          POSTGRES_DB: deadpool
        # Health checks to wait until Postgres has started.
        options: >-
          --health-cmd pg_isready
          --health-interval 10s
          --health-timeout 5s
          --health-retries 5
      redis:
        image: redis:7.0-alpine
        ports:
          - 6379:6379
      redis-cluster:
        image: grokzen/redis-cluster:7.0.10
        ports:
          - 7000-7005:7000-7005
      rabbitmq:
        image: rabbitmq:3.11-alpine
        ports:
          - 5672:5672
        env:
          RABBITMQ_DEFAULT_USER: deadpool
          RABBITMQ_DEFAULT_PASS: deadpool
          RABBITMQ_DEFAULT_VHOST: deadpool
    steps:
      - uses: actions/checkout@v3
      - uses: actions-rs/toolchain@v1
        with:
          profile: minimal
          toolchain: stable

      - run: cargo test -p ${{ matrix.crate }} --all-features
        env:
          ARANGODB__URL: http://127.0.0.1:8529
          ARANGODB__USERNAME: root
          ARANGODB__PASSWORD: deadpool
          ARANGODB__USE_JWT: "true"
          PG__HOST: 127.0.0.1
          PG__PORT: 5432
          PG__USER: deadpool
          PG__PASSWORD: deadpool
          PG__DBNAME: deadpool
          REDIS__URL: redis://127.0.0.1/
          REDIS_CLUSTER__URLS: redis://127.0.0.1:7000,redis://127.0.0.1:7001
          AMQP__URL: amqp://deadpool:deadpool@127.0.0.1/deadpool




  ############
  # Building #
  ############

  rustdoc:
    name: Docs
    strategy:
      matrix:
        crate:
          - deadpool-runtime
          - deadpool-sync
          - deadpool
          - deadpool-arangodb
          - deadpool-diesel
          - deadpool-lapin
          - deadpool-postgres
          - deadpool-redis
          - deadpool-redis-cluster
          - deadpool-sqlite
    runs-on: ubuntu-latest
    steps:
      - uses: actions/checkout@v3
      - uses: actions-rs/toolchain@v1
        with:
          profile: minimal
          toolchain: stable

      - run: cargo doc -p ${{ matrix.crate }} --no-deps --all-features<|MERGE_RESOLUTION|>--- conflicted
+++ resolved
@@ -137,31 +137,16 @@
       fail-fast: false
       matrix:
         include:
-<<<<<<< HEAD
-          - { crate: deadpool, msrv: '1.54.0' }
-          # TODO: Doesn't work with `pq-sys = 0.3.0` because of
-          #       `rustc-serialize = 0.3.19`. Try re-enable it on next `diesel`
-          #       major version upgrade.
-          #- { crate: deadpool-diesel, msrv: '1.54.0' }
-          # TODO: Doesn't work with `lexical-core = 0.7.0` because of
-          #       `nom = 6.0.0`. Try re-enable it on next `lapin` major version
-          #        upgrade.
-          #- { crate: deadpool-lapin, msrv: '1.54.0' }
-          - { crate: deadpool-arangodb, msrv: '1.54.0' }
-          - { crate: deadpool-postgres, msrv: '1.54.0' }
-          - { crate: deadpool-redis, msrv: '1.54.0' }
-          - { crate: deadpool-sqlite, msrv: '1.54.0' }
-=======
           - { crate: deadpool-runtime, msrv: '1.63.0' }
           - { crate: deadpool-sync, msrv: '1.63.0' }
           - { crate: deadpool, msrv: '1.63.0' }
+          - { crate: deadpool-arangodb, msrv: '1.63.0' }
           - { crate: deadpool-diesel, msrv: '1.63.0' }
           - { crate: deadpool-lapin, msrv: '1.63.0' }
           - { crate: deadpool-postgres, msrv: '1.63.0' }
           - { crate: deadpool-redis, msrv: '1.63.0' }
           - { crate: deadpool-redis-cluster, msrv: '1.63.0' }
           - { crate: deadpool-sqlite, msrv: '1.63.0' }
->>>>>>> 884629fc
     runs-on: ubuntu-latest
     steps:
       - uses: actions/checkout@v3
